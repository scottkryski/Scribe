--- conflicted
+++ resolved
@@ -1,16 +1,16 @@
-# backend/main.py
-import asyncio
 import json
-import shutil
+import random
+import requests
+import re
+import time
 from pathlib import Path
-from fastapi import FastAPI, HTTPException, Request, Response
-from fastapi.responses import HTMLResponse
+from fastapi import FastAPI, HTTPException, Request, UploadFile, File, Form
+from fastapi.responses import Response, HTMLResponse, JSONResponse
 from fastapi.middleware.cors import CORSMiddleware
 from fastapi.staticfiles import StaticFiles
-from dotenv import load_dotenv, find_dotenv
+from pydantic import BaseModel, HttpUrl
+from typing import Optional, List, Dict, Set, Tuple, Any
 import gspread
-<<<<<<< HEAD
-=======
 from gspread.exceptions import APIError
 from dotenv import load_dotenv, set_key, find_dotenv
 import os
@@ -79,139 +79,1146 @@
 STATIC_DIR = resource_path("static")
 CREDS_FILE = resource_path("credentials.json")
 DEFAULT_TEMPLATE_FILE = resource_path("templates/default.json")
->>>>>>> 9e103bf2
-
-# Import modular components
-from config import (
-    PDF_DIR, DATA_DIR, TEMPLATES_DIR, STATIC_DIR, SHEETS_CONFIG_FILE,
-    DEFAULT_TEMPLATE_FILE, CREDS_FILE
-)
-from app_state import state
-from ai_requests import configure_genai
-from database import index_dataset_if_needed
-from routers import ai, annotation, dataset, pdf, sheets, system, templates, dashboard # Import dashboard
+
 
 # --- App Setup ---
 app = FastAPI(title="Scribe API")
 origins = ["null", "http://127.0.0.1:5500", "http://localhost:8080", "http://127.0.0.1:8000"]
 app.add_middleware(CORSMiddleware, allow_origins=origins, allow_credentials=True, allow_methods=["*"], allow_headers=["*"])
 
-@app.middleware("http")
-async def add_csp_header(request: Request, call_next):
-    response: Response = await call_next(request)
-    response.headers["Content-Security-Policy"] = (
-        "default-src 'self'; "
-        "script-src 'self' https://cdn.tailwindcss.com https://unpkg.com 'unsafe-eval' 'unsafe-inline'; "
-        "style-src 'self' https://unpkg.com https://fonts.googleapis.com 'unsafe-inline'; "
-        "font-src 'self' https://fonts.gstatic.com; "
-        "img-src 'self' data:; "
-        "object-src 'none';"
-        "frame-src blob:;"
-    )
-    return response
-
-# --- App State for startup readiness ---
-app.state.ready_event = asyncio.Event()
-app.state.startup_message = "Initializing..."
-app.state.startup_error = None
-
-# --- Mount static files ---
+# --- Global State & Models ---
+DATASET_QUEUES: Dict[str, List[dict]] = {}
+AVAILABLE_DATASETS: Dict[str, Path] = {}
+ANNOTATED_ITEMS: Set[str] = set()
+INCOMPLETE_ANNOTATIONS: Dict[str, dict] = {}
+gspread_client: Optional[gspread.Client] = None
+worksheet: Optional[gspread.Worksheet] = None
+
+class AnnotationSubmission(BaseModel):
+    doi: str
+    title: str
+    dataset: str
+    annotator: str
+    annotations: Dict[str, Any]
+
+class PdfRequest(BaseModel):
+    url: HttpUrl
+    title: Optional[str] = "untitled_paper"
+    author: Optional[str] = "UnknownAuthor"
+    year: Optional[int] = 0
+
+class SkipRequest(BaseModel):
+    dataset: str
+    doi: str
+
+class LoadRequest(BaseModel):
+    dataset: str
+    prioritize_incomplete: bool = True
+
+class ApiKeyRequest(BaseModel):
+    key: str
+
+class GeminiRequest(BaseModel):
+    pdf_filename: str
+    model_name: str
+    template: Dict[str, Any]
+
 app.mount("/static", StaticFiles(directory=STATIC_DIR), name="static")
 app.mount("/pdfs", StaticFiles(directory=PDF_DIR), name="pdfs")
 
-# --- Include all the modular routers ---
-app.include_router(ai.router)
-app.include_router(annotation.router)
-app.include_router(dataset.router)
-app.include_router(pdf.router)
-app.include_router(sheets.router)
-app.include_router(system.router)
-app.include_router(templates.router)
-app.include_router(dashboard.router)
-
-
-def run_startup_tasks():
-    """Contains the original blocking startup logic."""
-    print("LOG: --- Background Startup Tasks Running ---")
-    
-    try:
-        app.state.startup_message = "Loading environment variables..."
-        load_dotenv(dotenv_path=find_dotenv())
-        
-        configure_genai()
-        print("LOG: GenAI configured.")
-
-        app.state.startup_message = "Creating required directories..."
-        PDF_DIR.mkdir(exist_ok=True)
-        DATA_DIR.mkdir(exist_ok=True)
-        TEMPLATES_DIR.mkdir(exist_ok=True)
-        
-        if not SHEETS_CONFIG_FILE.exists():
-            with open(SHEETS_CONFIG_FILE, 'w') as f: json.dump([], f)
-
-        if not any(TEMPLATES_DIR.iterdir()):
-            shutil.copy(DEFAULT_TEMPLATE_FILE, TEMPLATES_DIR / "default.json")
-
-        app.state.startup_message = "Authenticating with Google Services..."
-        # --- FIX: Add the drive.readonly scope to access file metadata ---
-        scopes = [
-            "https://www.googleapis.com/auth/spreadsheets",
-            "https://www.googleapis.com/auth/drive.readonly"
-        ]
-        state.gspread_client = gspread.service_account(filename=CREDS_FILE, scopes=scopes)
-        
-        app.state.startup_message = "Discovering local datasets..."
-        files_to_index = list(DATA_DIR.glob("*.jsonl"))
-        for i, filepath in enumerate(files_to_index):
-            dataset_name = filepath.name
-            app.state.startup_message = f"Indexing dataset {i+1}/{len(files_to_index)}: {dataset_name}"
-            state.AVAILABLE_DATASETS[dataset_name] = filepath
-            index_dataset_if_needed(filepath)
-            
-    except Exception as e:
-        app.state.startup_error = f"FATAL ERROR during initialization: {e}"
-        print(app.state.startup_error)
-    finally:
-        app.state.ready_event.set()
-        print("LOG: --- Startup Process Finished ---")
-
-@app.on_event("startup")
-async def startup_event():
-    """Launches the blocking startup tasks in a background thread."""
-    loop = asyncio.get_event_loop()
-    loop.run_in_executor(None, run_startup_tasks)
-
-# --- Core Page and Status Endpoints ---
+def setup_sheet_columns(ws: gspread.Worksheet):
+    """Checks for and adds lock columns to the worksheet if they don't exist."""
+    print("LOG: Setting up sheet columns...")
+    try:
+        headers = ws.row_values(1)
+        if 'lock_annotator' not in headers:
+            print("LOG: Column 'lock_annotator' not found. Adding it...")
+            ws.update_cell(1, len(headers) + 1, 'lock_annotator')
+        if 'lock_timestamp' not in headers:
+            headers = ws.row_values(1)
+            print("LOG: Column 'lock_timestamp' not found. Adding it...")
+            ws.update_cell(1, len(headers) + 1, 'lock_timestamp')
+        print("LOG: Sheet columns setup complete.")
+    except APIError as e:
+        print(f"LOG: Error setting up sheet columns: {e}. This might happen with an empty sheet, which is okay.")
+    except Exception as e:
+        print(f"An unexpected error occurred during sheet setup: {e}")
 
 @app.get("/", response_class=HTMLResponse)
 async def read_root():
     html_file_path = Path(STATIC_DIR) / "index.html"
-    if not html_file_path.exists():
-        raise HTTPException(status_code=500, detail="index.html not found")
-    with open(html_file_path, encoding="utf-8") as f:
-        return HTMLResponse(content=f.read(), status_code=200)
-
+    try:
+        with open(html_file_path, encoding="utf-8") as f:
+            return HTMLResponse(content=f.read(), status_code=200)
+    except FileNotFoundError:
+        raise HTTPException(status_code=500, detail=f"Server configuration error: index.html not found at {html_file_path}")
+    
 @app.get("/settings", response_class=HTMLResponse)
 async def read_settings():
     html_file_path = Path(STATIC_DIR) / "settings.html"
-    if not html_file_path.exists():
+    try:
+        with open(html_file_path, encoding="utf-8") as f:
+            return HTMLResponse(content=f.read(), status_code=200)
+    except FileNotFoundError:
         raise HTTPException(status_code=404, detail="settings.html not found")
-    with open(html_file_path, encoding="utf-8") as f:
-        return HTMLResponse(content=f.read(), status_code=200)
 
 @app.get("/guide", response_class=HTMLResponse)
 async def read_guide():
     html_file_path = Path(STATIC_DIR) / "guide.html"
-    if not html_file_path.exists():
+    try:
+        with open(html_file_path, encoding="utf-8") as f:
+            return HTMLResponse(content=f.read(), status_code=200)
+    except FileNotFoundError:
         raise HTTPException(status_code=404, detail="guide.html not found")
-    with open(html_file_path, encoding="utf-8") as f:
-        return HTMLResponse(content=f.read(), status_code=200)
-        
-@app.get("/api/status")
-async def get_app_status():
-    """Endpoint for the frontend to poll the server's startup status."""
-    if not app.state.ready_event.is_set():
-        return {"status": "starting", "message": app.state.startup_message}
-    if app.state.startup_error:
-        return {"status": "error", "message": app.state.startup_error}
-    return {"status": "ready"}+
+@app.on_event("startup")
+def startup_event():
+    global gspread_client, AVAILABLE_DATASETS
+    print("LOG: --- Application Startup ---")
+    
+    # This logic for finding/creating a .env file is acceptable for distribution,
+    # as the user sets the key via the UI.
+    env_path_str = find_dotenv()
+    if env_path_str:
+        print(f"LOG: Loading .env file from: {env_path_str}")
+        load_dotenv(dotenv_path=env_path_str)
+    else:
+        print("LOG: No .env file found. It will be created if an API key is saved via the UI.")
+    
+    configure_genai()
+    print("LOG: GenAI configured with environment variables.")
+
+    print("LOG: Creating required directories...")
+    PDF_DIR.mkdir(exist_ok=True)
+    DATA_DIR.mkdir(exist_ok=True)
+    TEMPLATES_DIR.mkdir(exist_ok=True)
+    
+    # Create sheets config file if it doesn't exist
+    if not SHEETS_CONFIG_FILE.exists():
+        print(f"LOG: Sheets configuration not found. Creating empty file at {SHEETS_CONFIG_FILE}")
+        with open(SHEETS_CONFIG_FILE, 'w') as f:
+            json.dump([], f)
+
+    # The static directory is bundled, so we don't need to create it.
+
+    # Create a default template if the directory is empty
+    if not any(TEMPLATES_DIR.iterdir()):
+        print("LOG: Templates directory is empty. Creating default template.")
+        shutil.copy(DEFAULT_TEMPLATE_FILE, TEMPLATES_DIR / "default.json")
+
+    try:
+        print("LOG: Authenticating with Google Service Account...")
+        scopes = ["https://www.googleapis.com/auth/spreadsheets", "https://www.googleapis.com/auth/drive.file"]
+
+        gspread_client = gspread.service_account(filename=CREDS_FILE, scopes=scopes)
+        print("LOG: Successfully authenticated with Google Service Account.")
+        
+        # Discover local dataset files
+        print("LOG: Discovering local dataset files...")
+        for filepath in DATA_DIR.glob("*.jsonl"):
+            dataset_name = filepath.name
+            AVAILABLE_DATASETS[dataset_name] = filepath
+        print(f"LOG: Discovered {len(AVAILABLE_DATASETS)} available dataset files.")
+
+        # Signal readiness
+        if hasattr(app.state, 'ready_event'):
+            app.state.ready_event.set()
+        print("LOG: --- Startup Complete ---")
+    except Exception as e:
+        print(f"FATAL ERROR during initialization: {e}")
+        print("Could not authenticate with Google. Annotation features will be limited.")
+        if hasattr(app.state, 'ready_event'):
+            app.state.ready_event.set()
+
+@app.post("/save-api-key")
+def save_api_key(request: ApiKeyRequest):
+    print("LOG: Received request to save API key.")
+    try:
+        # This logic is fine. find_dotenv() will search up from the current working dir.
+        # If not found, set_key will create a .env file next to the executable.
+        env_path_str = find_dotenv()
+        if not env_path_str:
+            env_path = Path(".env")
+            env_path.touch()
+            env_path_str = str(env_path)
+            print(f"LOG: Created a new .env file at: {env_path_str}")
+
+        key = request.key
+
+        set_key(env_path_str, "GEMINI_API_KEY", key)
+        configure_genai() # Re-configure after saving a new key
+        print(f"LOG: Successfully saved and reloaded GEMINI_API_KEY from {env_path_str}")
+        return {"status": "success", "message": "API Key saved successfully."}
+    except Exception as e:
+        print(f"ERROR: Could not save API Key. Error: {e}")
+        raise HTTPException(status_code=500, detail=f"Failed to save API key: {e}")
+
+@app.get("/check-api-key")
+def check_api_key():
+    print("LOG: Checking if API key is set.")
+    load_dotenv(override=True)  # Force reloading the .env file
+    api_key = os.getenv("GEMINI_API_KEY")
+    is_set = bool(api_key and api_key.strip())
+    print(f"LOG: API key is_set status: {is_set}")
+    return {"is_set": is_set}
+
+@app.get("/get-gemini-models")
+def get_available_gemini_models():
+    print("LOG: Requesting list of available Gemini models.")
+    return get_gemini_models()
+
+@app.get("/get-sheet-stats")
+def get_sheet_stats():
+    print("LOG: Requesting sheet stats.")
+    if not worksheet:
+        print("LOG: No worksheet connected, returning zero stats.")
+        return {"completed_count": 0, "incomplete_count": 0}
+    stats = {
+        "completed_count": len(ANNOTATED_ITEMS),
+        "incomplete_count": len(INCOMPLETE_ANNOTATIONS)
+    }
+    print(f"LOG: Returning sheet stats: {stats}")
+    return stats
+
+@app.get("/get-detailed-stats")
+def get_detailed_stats():
+    print("LOG: Requesting detailed stats from Google Sheet.")
+    if not worksheet:
+        raise HTTPException(status_code=400, detail="No Google Sheet is currently connected.")
+    try:
+        records = worksheet.get_all_records()
+        total_annotations = len(records)
+        if total_annotations == 0:
+            print("LOG: Sheet is empty, returning zero detailed stats.")
+            return {"total_annotations": 0}
+
+        headers = worksheet.row_values(1)
+        
+        # Dynamically find boolean-like fields (exclude known non-data fields)
+        excluded_headers = {'doi', 'title', 'dataset', 'annotator', 'lock_annotator', 'lock_timestamp'}
+        boolean_fields = [
+            h for h in headers 
+            if h and '_context' not in h and h not in excluded_headers
+        ]
+
+        overall_counts = {field: Counter(str(r.get(field, 'N/A')).upper() for r in records) for field in boolean_fields}
+        
+        doc_type_counts = Counter(r.get("attribute_docType") for r in records if r.get("attribute_docType"))
+        annotator_counts = Counter(r.get("annotator") for r in records if r.get("annotator"))
+        dataset_counts = Counter(r.get("dataset") for r in records if r.get("dataset"))
+        leaderboard = annotator_counts.most_common()
+
+        print(f"LOG: Successfully processed detailed stats for {total_annotations} records.")
+        return {
+            "total_annotations": total_annotations,
+            "overall_counts": {k: dict(v) for k, v in overall_counts.items()},
+            "doc_type_distribution": dict(doc_type_counts),
+            "annotator_stats": dict(annotator_counts),
+            "dataset_stats": dict(dataset_counts),
+            "leaderboard": [{"annotator": a, "count": c} for a, c in leaderboard]
+        }
+    except Exception as e:
+        print(f"ERROR: Could not fetch or process detailed stats from Google Sheet: {e}")
+        raise HTTPException(status_code=500, detail=f"Failed to get detailed stats: {e}")
+
+
+@app.post("/get-gemini-suggestions")
+async def get_gemini_suggestions(request: GeminiRequest):
+    pdf_path = PDF_DIR / request.pdf_filename
+    if not pdf_path.exists():
+        raise HTTPException(status_code=404, detail=f"PDF file '{request.pdf_filename}' not found on server.")
+    
+    try:
+        print(f"LOG: Requesting Gemini suggestions for '{request.pdf_filename}' using model '{request.model_name}'...")
+        gemini_result = await get_gemini_response(
+            gemini_model=request.model_name,
+            pdf_filepath=pdf_path,
+            template=request.template
+        )
+        # The response from genai is already a JSON-like object, we can access its text attribute
+        response_data = json.loads(gemini_result.text)
+        print("LOG: Successfully received and parsed suggestions from Gemini.")
+        return response_data
+    except FileNotFoundError as e:
+        raise HTTPException(status_code=404, detail=str(e))
+    except RuntimeError as e:
+        raise HTTPException(status_code=400, detail=str(e))
+    except Exception as e:
+        print(f"ERROR: An unexpected error occurred while getting Gemini suggestions: {e}")
+        raise HTTPException(status_code=500, detail=f"An error occurred while communicating with the AI model: {e}")
+
+
+@app.post("/load-dataset")
+def load_dataset(request: LoadRequest):
+    dataset_name = request.dataset
+    if dataset_name in DATASET_QUEUES:
+        print(f"LOG: Dataset '{dataset_name}' is already in memory. Reloading to ensure consistency.")
+
+    if dataset_name not in AVAILABLE_DATASETS:
+        raise HTTPException(status_code=404, detail=f"Dataset file '{dataset_name}' not found on server.")
+
+    filepath = AVAILABLE_DATASETS[dataset_name]
+    print(f"LOG: Processing dataset: {dataset_name}. Prioritize incomplete: {request.prioritize_incomplete}")
+    all_papers = []
+    try:
+        with open(filepath, 'r', encoding='utf-8') as f:
+            content = f.read()
+
+        decoder = json.JSONDecoder()
+        idx = 0
+        while idx < len(content):
+            while idx < len(content) and content[idx].isspace():
+                idx += 1
+            if idx == len(content):
+                break
+            try:
+                obj, end_idx = decoder.raw_decode(content, idx)
+                all_papers.append(obj)
+                idx = end_idx
+            except json.JSONDecodeError as e:
+                print(f"  -> JSON decoding error in {dataset_name} at char {idx}. Skipping rest of file.")
+                print(f"  -> Error: {e}")
+                break
+        
+        total_in_file = len(all_papers)
+        incomplete_queue = []
+        new_paper_queue = []
+
+        for paper in all_papers:
+            doi = paper.get('doi')
+            if not doi:
+                continue
+
+            if doi in INCOMPLETE_ANNOTATIONS:
+                incomplete_queue.append(paper)
+            elif doi not in ANNOTATED_ITEMS:
+                new_paper_queue.append(paper)
+        
+        print(f"LOG: Found {len(incomplete_queue)} incomplete papers to prioritize.")
+        print(f"LOG: Found {len(new_paper_queue)} new papers to annotate.")
+
+        random.shuffle(new_paper_queue)
+        
+        if request.prioritize_incomplete:
+            final_queue = incomplete_queue + new_paper_queue
+            print("LOG: Prioritizing incomplete annotations at the front of the queue.")
+        else:
+            combined_queue = incomplete_queue + new_paper_queue
+            random.shuffle(combined_queue)
+            final_queue = combined_queue
+            print("LOG: Shuffling incomplete annotations with the rest of the queue.")
+
+        DATASET_QUEUES[dataset_name] = final_queue
+        
+        queued_count = len(final_queue)
+        print(f"LOG: Finished processing. Total in file: {total_in_file}, Added to Queue: {queued_count}.")
+        return {"status": "success", "dataset": dataset_name, "queued_count": queued_count, "total_in_file": total_in_file}
+
+    except Exception as e:
+        print(f"ERROR: Failed to load and process dataset '{dataset_name}'. Error: {e}")
+        raise HTTPException(status_code=500, detail=f"Failed to process dataset file: {e}")
+
+
+@app.post("/download-pdf")
+async def download_pdf_proxy(request: PdfRequest):
+    print(f"LOG: Received request to download PDF from URL: {request.url}")
+
+    # Sanitize and create filename
+    author_raw = request.author or "UnknownAuthor"
+    author_ascii = author_raw.encode('ascii', 'ignore').decode('ascii')
+    author = re.sub(r'[^\w-]', '', author_ascii)
+    year_str = str(request.year) if request.year else "UnknownYear"
+    safe_title = re.sub(r'[^\w\s-]', '', request.title or "untitled").strip().lower()
+    title_fragment = "_".join(safe_title.split()[:4])
+    filename = f"{author}{year_str}-{title_fragment}.pdf"
+    filepath = PDF_DIR / filename
+
+    # Check if file already exists
+    if filepath.exists():
+        print(f"LOG: PDF already exists locally: {filepath}")
+        with open(filepath, "rb") as f:
+            pdf_content = f.read()
+        return Response(
+            content=pdf_content,
+            media_type="application/pdf",
+            headers={"X-Saved-Filename": filename}
+        )
+
+    try:
+        headers = {'User-Agent': 'Mozilla/5.0 (Windows NT 10.0; Win64; x64) AppleWebKit/537.36 (KHTML, like Gecko) Chrome/91.0.4472.124 Safari/537.36'}
+        response = requests.get(str(request.url), headers=headers, timeout=20, allow_redirects=True)
+        response.raise_for_status()
+        content_type = response.headers.get('Content-Type', '')
+
+        pdf_content = None
+        if 'application/pdf' in content_type:
+            pdf_content = response.content
+        elif 'text/html' in content_type:
+            print("LOG: URL is HTML, searching for PDF links...")
+            soup = BeautifulSoup(response.text, 'lxml')
+            pdf_link = soup.find('a', href=re.compile(r'\.pdf$', re.I))
+            if pdf_link:
+                pdf_url = pdf_link['href']
+                # Handle relative URLs
+                if not pdf_url.startswith('http'):
+                    from urllib.parse import urljoin
+                    pdf_url = urljoin(str(request.url), pdf_url)
+                
+                print(f"LOG: Found PDF link: {pdf_url}")
+                pdf_response = requests.get(pdf_url, headers=headers, timeout=20)
+                pdf_response.raise_for_status()
+                if 'application/pdf' in pdf_response.headers.get('Content-Type', ''):
+                    pdf_content = pdf_response.content
+                else:
+                    raise HTTPException(status_code=415, detail=f"Found link, but it did not point to a PDF. Content-Type: {pdf_response.headers.get('Content-Type', '')}")
+            else:
+                raise HTTPException(status_code=415, detail="HTML page found, but no PDF link could be automatically discovered.")
+
+        if pdf_content:
+            with open(filepath, "wb") as f:
+                f.write(pdf_content)
+            print(f"LOG: Successfully saved PDF to: {filepath}")
+            return Response(
+                content=pdf_content,
+                media_type="application/pdf",
+                headers={"X-Saved-Filename": filename}
+            )
+        else:
+             raise HTTPException(status_code=415, detail=f"URL did not point to a PDF. Server sent Content-Type: {content_type}")
+
+    except requests.exceptions.RequestException as e:
+        raise HTTPException(status_code=400, detail=f"Failed to download PDF from URL. Reason: {e}")
+    except HTTPException as e:
+        raise e # Re-raise HTTPException directly
+    except Exception as e:
+        # Catch-all for other unexpected errors
+        print(f"ERROR: An unexpected error occurred during PDF processing: {e}")
+        raise HTTPException(status_code=500, detail=f"An unexpected error occurred during PDF processing: {e}")
+
+
+@app.post("/upload-pdf")
+async def upload_pdf(file: UploadFile = File(...), expected_filename: str = Form(...)):
+    """Uploads a PDF file to the server's PDF directory, renaming it to the expected filename."""
+    print(f"LOG: Request to upload PDF '{file.filename}' and rename to '{expected_filename}'.")
+    
+    # Basic validation on the expected filename
+    if not expected_filename.endswith(".pdf"):
+        raise HTTPException(status_code=400, detail="Invalid expected filename. Must end with .pdf.")
+
+    file_path = PDF_DIR / expected_filename
+    try:
+        contents = await file.read()
+        with open(file_path, "wb") as f:
+            f.write(contents)
+        
+        print(f"LOG: Successfully saved uploaded PDF as: {expected_filename}")
+        return {"status": "success", "filename": expected_filename, "url": f"/pdfs/{expected_filename}"}
+    except Exception as e:
+        raise HTTPException(status_code=500, detail=f"Error saving uploaded PDF file: {e}")
+
+
+@app.get("/get-datasets")
+def get_datasets():
+    print("LOG: Requesting list of available datasets.")
+    return sorted(list(AVAILABLE_DATASETS.keys()))
+
+@app.get("/check-for-resumable-paper")
+def check_for_resumable_paper(annotator: str):
+    """
+    Checks if the given annotator has a paper that is still locked by them.
+    This allows the frontend to offer resuming the session.
+    """
+    print(f"LOG: Checking for resumable paper for annotator '{annotator}'")
+    if not worksheet:
+        print("LOG: No sheet connected, cannot check for resumable paper.")
+        return {"resumable": False}
+
+    try:
+        all_values = worksheet.get_all_values()
+        if not all_values:
+            return {"resumable": False}
+        
+        headers = all_values[0]
+        # Ensure all required columns exist
+        if not all(h in headers for h in ['doi', 'title', 'lock_annotator', 'lock_timestamp']):
+            print("WARN-LOG: Sheet is missing one of the required columns for resumption check.")
+            return {"resumable": False}
+
+        doi_idx = headers.index('doi')
+        title_idx = headers.index('title')
+        lock_annotator_idx = headers.index('lock_annotator')
+        lock_timestamp_idx = headers.index('lock_timestamp')
+
+        # Iterate backwards as it's more likely a recent lock
+        for row in reversed(all_values[1:]):
+            # Check for row length to avoid IndexError
+            if len(row) > max(lock_annotator_idx, lock_timestamp_idx, doi_idx, title_idx):
+                lock_holder = row[lock_annotator_idx]
+                lock_time_str = row[lock_timestamp_idx]
+
+                if lock_holder == annotator and lock_time_str:
+                    try:
+                        lock_time = float(lock_time_str)
+                        if time.time() - lock_time < LOCK_TIMEOUT_SECONDS:
+                            print(f"LOG: Found resumable paper for {annotator}. DOI: {row[doi_idx]}")
+                            return {
+                                "resumable": True,
+                                "doi": row[doi_idx],
+                                "title": row[title_idx]
+                            }
+                    except (ValueError, TypeError):
+                        # Ignore rows with invalid timestamp format
+                        continue
+        
+        print(f"LOG: No resumable paper found for {annotator}.")
+        return {"resumable": False}
+    except Exception as e:
+        print(f"ERROR: Could not check for resumable paper due to an error: {e}")
+        # In case of any error, we don't block the user.
+        return {"resumable": False}
+
+@app.get("/get-paper-by-doi")
+def get_paper_by_doi(doi: str, dataset: str):
+    """Fetches a specific paper by its DOI from a given dataset file."""
+    print(f"LOG: Request to fetch paper with DOI '{doi}' from dataset '{dataset}'.")
+    if dataset not in AVAILABLE_DATASETS:
+        raise HTTPException(status_code=404, detail=f"Dataset '{dataset}' not found on server.")
+
+    filepath = AVAILABLE_DATASETS[dataset]
+    try:
+        with open(filepath, 'r', encoding='utf-8') as f:
+            for line in f:
+                try:
+                    paper_data = json.loads(line)
+                    if paper_data.get("doi") == doi:
+                        print(f"LOG: Found paper with DOI '{doi}' in {dataset}.")
+                        # Check and attach lock status before returning
+                        lock_status = get_lock_status(doi)
+                        paper_data['lock_info'] = lock_status
+                        if doi in INCOMPLETE_ANNOTATIONS:
+                             paper_data['existing_annotation'] = INCOMPLETE_ANNOTATIONS[doi]['data']
+                        return paper_data
+                except json.JSONDecodeError:
+                    continue # Ignore corrupted lines
+
+        raise HTTPException(status_code=404, detail=f"Paper with DOI '{doi}' not found in dataset '{dataset}'.")
+    except Exception as e:
+        print(f"ERROR: Failed to read or process dataset file for DOI '{doi}'. Error: {e}")
+        raise HTTPException(status_code=500, detail="Failed to retrieve paper data.")
+
+@app.get("/get-next-paper")
+def get_next_paper(dataset: str, annotator: str, pdf_required: bool = True, skip_doi: Optional[str] = None):
+    print(f"\n--- LOG: GET_NEXT_PAPER triggered for dataset '{dataset}' by '{annotator}' ---")
+    if not worksheet:
+        print("ERROR-LOG: No Google Sheet connected.")
+        raise HTTPException(status_code=400, detail="No Google Sheet is currently connected.")
+    if not annotator or annotator == 'unknown':
+        print("ERROR-LOG: Annotator name is not set.")
+        raise HTTPException(status_code=400, detail="Annotator name must be set in Settings before getting a paper.")
+
+    if dataset not in DATASET_QUEUES or not DATASET_QUEUES[dataset]:
+        print(f"ERROR-LOG: Dataset queue for '{dataset}' is empty or not loaded.")
+        raise HTTPException(status_code=404, detail=f"Dataset '{dataset}' queue is empty or not loaded.")
+
+    try:
+        print("LOG: Fetching all values from the sheet to check for locks and completed items.")
+        all_sheet_values = worksheet.get_all_values()
+        headers = all_sheet_values[0] if all_sheet_values else []
+        print(f"LOG: Sheet has {len(all_sheet_values)} rows (including header).")
+
+        doi_col_idx = headers.index('doi') if 'doi' in headers else -1
+        lock_annotator_col_idx = headers.index('lock_annotator') if 'lock_annotator' in headers else -1
+        lock_timestamp_col_idx = headers.index('lock_timestamp') if 'lock_timestamp' in headers else -1
+
+        print("LOG: Building set of unavailable DOIs from sheet...")
+        unavailable_dois = set(ANNOTATED_ITEMS)
+        if skip_doi:
+            unavailable_dois.add(skip_doi)
+            print(f"LOG: Temporarily skipping DOI '{skip_doi}' as requested.")
+        
+        if doi_col_idx != -1:
+            for row in all_sheet_values[1:]:
+                if len(row) <= max(doi_col_idx, lock_annotator_col_idx, lock_timestamp_col_idx): continue
+                
+                doi = row[doi_col_idx]
+                if not doi or doi in unavailable_dois: continue
+
+                lock_holder = row[lock_annotator_col_idx]
+                lock_time_str = row[lock_timestamp_col_idx]
+
+                if lock_holder and lock_holder != annotator and lock_time_str:
+                    try:
+                        if time.time() - float(lock_time_str) < LOCK_TIMEOUT_SECONDS:
+                            if doi not in unavailable_dois:
+                                unavailable_dois.add(doi)
+                    except (ValueError, TypeError): pass
+
+        print(f"LOG: Total unavailable DOIs (completed or locked by others): {len(unavailable_dois)}")
+
+        print("LOG: Searching queue for the next available and valid paper...")
+        candidate_paper = None
+        papers_to_check = (p for p in DATASET_QUEUES[dataset])
+        checked_count = 0
+        has_logged_exhaustion_message = False
+
+        for paper_data in papers_to_check:
+            checked_count += 1
+            doi = paper_data.get('doi')
+            is_prioritized = doi in INCOMPLETE_ANNOTATIONS
+
+            if not is_prioritized and not has_logged_exhaustion_message:
+                print("\nLOG: --- Prioritized incomplete list exhausted. Now searching through new papers. ---\n")
+                has_logged_exhaustion_message = True
+            
+            if doi in unavailable_dois:
+                continue
+
+            if pdf_required:
+                pdf_url_info = paper_data.get('open_access_pdf', {})
+                pdf_url = pdf_url_info.get('url') if isinstance(pdf_url_info, dict) else pdf_url_info
+
+                if not pdf_url or not isinstance(pdf_url, str) or not pdf_url.startswith('http'):
+                    continue
+
+                try:
+                    browser_headers = {'User-Agent': 'Mozilla/5.0 (Windows NT 10.0; Win64; x64) AppleWebKit/537.36 (KHTML, like Gecko) Chrome/91.0.4472.124 Safari/537.36'}
+                    response = requests.get(str(pdf_url), headers=browser_headers, timeout=20, allow_redirects=True, stream=True)
+                    response.raise_for_status()
+                    content_type = response.headers.get('Content-Type', '')
+                    response.close()
+                    
+                    if 'application/pdf' not in content_type and 'text/html' not in content_type:
+                        continue
+                except requests.exceptions.RequestException:
+                    continue
+            
+            candidate_paper = paper_data
+            break
+
+        if not candidate_paper:
+            print("ERROR-LOG: No available papers with valid PDFs found in the queue after checking all items.")
+            raise HTTPException(status_code=404, detail="No available papers with valid PDFs found in the queue.")
+
+        candidate_doi = candidate_paper.get('doi')
+        
+        print(f"LOG: Attempting to lock paper {candidate_doi} for '{annotator}' in the sheet.")
+        if doi_col_idx != -1:
+            try:
+                cell = worksheet.find(candidate_doi, in_column=doi_col_idx + 1)
+                if cell:
+                    # --- EXISTING PAPER: Update the lock on the found row ---
+                    row_num = cell.row
+                    worksheet.update_cell(row_num, lock_annotator_col_idx + 1, annotator)
+                    worksheet.update_cell(row_num, lock_timestamp_col_idx + 1, time.time())
+                    print(f"LOG: Lock acquired for DOI {candidate_doi} by {annotator} in row {row_num}.")
+                    candidate_paper['lock_info'] = {"locked": True, "remaining_seconds": LOCK_TIMEOUT_SECONDS}
+                else:
+                    # --- NEW PAPER: Append a new row with lock info ---
+                    print(f"LOG: DOI {candidate_doi} not found in sheet. Creating new row to apply lock.")
+                    
+                    new_row_data = {h: "" for h in headers}
+                    new_row_data['doi'] = candidate_doi
+                    new_row_data['title'] = candidate_paper.get('title', 'No Title Provided') 
+                    new_row_data['dataset'] = dataset 
+                    new_row_data['lock_annotator'] = annotator
+                    new_row_data['lock_timestamp'] = time.time()
+
+                    row_values = [new_row_data.get(h, "") for h in headers]
+                    
+                    worksheet.append_row(row_values, value_input_option='USER_ENTERED')
+                    
+                    print(f"LOG: Appended new row and acquired lock for DOI {candidate_doi} by {annotator}.")
+                    candidate_paper['lock_info'] = {"locked": True, "remaining_seconds": LOCK_TIMEOUT_SECONDS}
+
+            except Exception as e:
+                print(f"WARN-LOG: Could not lock paper {candidate_doi}. Reason: {e}")
+
+        if candidate_doi in INCOMPLETE_ANNOTATIONS:
+            print(f"LOG: Found existing incomplete annotation data for DOI {candidate_doi}.")
+            candidate_paper['existing_annotation'] = INCOMPLETE_ANNOTATIONS[candidate_doi]['data']
+        
+        print(f"--- LOG: GET_NEXT_PAPER finished successfully. Returning DOI {candidate_doi}. ---\n")
+        return candidate_paper
+
+    except (ValueError, APIError) as e:
+        print(f"ERROR-LOG: A spreadsheet error occurred in get_next_paper: {e}")
+        raise HTTPException(status_code=500, detail=f"A spreadsheet error occurred: {e}")
+
+def clear_lock(doi: str):
+    print(f"LOG: Attempting to clear lock for DOI: {doi}")
+    if not worksheet:
+        print(f"WARN-LOG: Cannot clear lock for DOI {doi}, no sheet connected.")
+        return
+    try:
+        headers = worksheet.row_values(1)
+        if 'doi' not in headers: 
+            print("WARN-LOG: Cannot clear lock, 'doi' column not in sheet.")
+            return
+
+        cell = worksheet.find(doi, in_column=headers.index('doi') + 1)
+        if not cell:
+            print(f"WARN-LOG: Could not find DOI {doi} in sheet to clear lock.")
+            return
+
+        lock_annotator_col = headers.index('lock_annotator') + 1
+        lock_timestamp_col = headers.index('lock_timestamp') + 1
+        
+        worksheet.update_cell(cell.row, lock_annotator_col, "")
+        worksheet.update_cell(cell.row, lock_timestamp_col, "")
+        print(f"LOG: Cleared lock for DOI {doi} in sheet row {cell.row}.")
+    except Exception as e:
+        print(f"ERROR: Error clearing lock for DOI {doi}: {e}")
+
+@app.get("/get-lock-status/{doi:path}")
+def get_lock_status(doi: str):
+    print(f"LOG: Checking lock status for DOI: {doi}")
+    if not worksheet:
+        return {"locked": False, "remaining_seconds": 0}
+    try:
+        headers = worksheet.row_values(1)
+        if 'doi' not in headers or 'lock_timestamp' not in headers:
+            return {"locked": False, "remaining_seconds": 0}
+
+        doi_col_index = headers.index('doi') + 1
+        lock_ts_col_index = headers.index('lock_timestamp') + 1
+        
+        cell = worksheet.find(doi, in_column=doi_col_index)
+        if not cell:
+            return {"locked": False, "remaining_seconds": 0}
+            
+        lock_timestamp_str = worksheet.cell(cell.row, lock_ts_col_index).value
+        if not lock_timestamp_str:
+            return {"locked": False, "remaining_seconds": 0}
+
+        lock_time = float(lock_timestamp_str)
+        elapsed_time = time.time() - lock_time
+        
+        if elapsed_time < LOCK_TIMEOUT_SECONDS:
+            remaining = int(LOCK_TIMEOUT_SECONDS - elapsed_time)
+            print(f"LOG: DOI {doi} is locked with {remaining} seconds remaining.")
+            return {
+                "locked": True,
+                "remaining_seconds": remaining
+            }
+        else:
+            print(f"LOG: DOI {doi} lock has expired.")
+            return {"locked": False, "remaining_seconds": 0}
+
+    except (APIError, ValueError, IndexError) as e:
+        print(f"LOG: Could not retrieve lock status for {doi}: {e}")
+        return {"locked": False, "remaining_seconds": 0}
+
+@app.post("/skip-paper")
+def skip_paper(request: SkipRequest):
+    print(f"LOG: Received request to skip paper with DOI: {request.doi}")
+    if not worksheet:
+        raise HTTPException(status_code=400, detail="No Google Sheet is currently connected.")
+    clear_lock(request.doi)
+    
+    dataset_name = request.dataset
+    if dataset_name in DATASET_QUEUES and DATASET_QUEUES[dataset_name]:
+        queue = DATASET_QUEUES[dataset_name]
+        paper_to_move = None
+        for i, paper in enumerate(queue):
+            if paper.get('doi') == request.doi:
+                paper_to_move = queue.pop(i)
+                break
+        if paper_to_move:
+            queue.append(paper_to_move)
+            print(f"LOG: Moved paper {request.doi} to the end of the '{dataset_name}' queue.")
+
+    return {"status": "success", "skipped_doi": request.doi}
+
+@app.post("/submit-annotation")
+def submit_annotation(submission: AnnotationSubmission):
+    print(f"LOG: Received annotation submission for DOI: {submission.doi} by annotator: {submission.annotator}")
+    if not worksheet:
+        raise HTTPException(status_code=400, detail="No Google Sheet is currently connected.")
+        
+    submitted_doi = submission.doi
+    try:
+        headers = worksheet.row_values(1)
+        if 'doi' not in headers: # Sheet is likely empty or unformatted
+             raise HTTPException(status_code=500, detail="The sheet does not have a 'doi' column. Cannot save.")
+
+        # Flatten the submission data
+        flat_submission = {
+            "doi": submission.doi,
+            "title": submission.title,
+            "dataset": submission.dataset,
+            "annotator": submission.annotator,
+            **submission.annotations
+        }
+
+        # Find the row for the DOI, if it exists
+        cell = None
+        try:
+            doi_col_index = headers.index('doi') + 1
+            cell = worksheet.find(submitted_doi, in_column=doi_col_index)
+        except (ValueError, APIError):
+            # This can happen if the sheet is empty or the 'doi' column is missing.
+            # We proceed assuming it's a new entry.
+            cell = None
+
+        if cell:
+            # --- Existing Paper: Update the row ---
+            row_to_update = cell.row
+            print(f"LOG: Found existing entry for DOI {submitted_doi} in row {row_to_update}. Updating...")
+            # This logic assumes lock columns are at the end, which is how setup_sheet_columns creates them.
+            row_values = [flat_submission.get(h, "") for h in headers if 'lock_' not in h]
+            worksheet.update(f'A{row_to_update}', [row_values], value_input_option='USER_ENTERED')
+            print(f"LOG: Successfully updated annotation for existing DOI {submitted_doi}.")
+        else:
+            # --- New Paper: Append a new row ---
+            print(f"LOG: DOI {submitted_doi} not found in sheet. Appending as a new row...")
+            # This correctly handles papers that are not yet in the sheet.
+            row_values = [flat_submission.get(h, "") for h in headers]
+            worksheet.append_row(row_values, value_input_option='USER_ENTERED')
+            print(f"LOG: Successfully appended new annotation for DOI {submitted_doi}.")
+
+        
+        clear_lock(submitted_doi)
+
+        # Update local state
+        dataset_name = submission.dataset
+        if dataset_name in DATASET_QUEUES and DATASET_QUEUES[dataset_name]:
+            DATASET_QUEUES[dataset_name] = [p for p in DATASET_QUEUES[dataset_name] if p.get('doi') != submitted_doi]
+            print(f"LOG: Removed DOI {submitted_doi} from in-memory queue '{dataset_name}'.")
+        
+        ANNOTATED_ITEMS.add(submitted_doi)
+        if submitted_doi in INCOMPLETE_ANNOTATIONS:
+            del INCOMPLETE_ANNOTATIONS[submitted_doi]
+            print(f"LOG: Removed DOI {submitted_doi} from incomplete list.")
+
+        print(f"LOG: Successfully wrote annotation and cleared lock for DOI {submitted_doi}.")
+        return {"status": "success", "doi": submitted_doi}
+        
+    except Exception as e:
+        print(f"ERROR: Failed to write to Google Sheet for DOI {submitted_doi}. Lock was NOT cleared. Error: {e}")
+        raise HTTPException(status_code=500, detail=f"Failed to write to Google Sheet: {e}")
+    
+@app.post("/open-data-folder")
+def open_data_folder():
+    """Opens the data folder in the system's file explorer."""
+    data_path = DATA_DIR
+    print(f"LOG: Request to open data folder at {data_path}")
+    os.makedirs(data_path, exist_ok=True)
+    try:
+        if sys.platform == "win32":
+            os.startfile(data_path)
+        elif sys.platform == "darwin": # macOS
+            subprocess.run(["open", data_path])
+        else: # linux
+            subprocess.run(["xdg-open", data_path])
+        return {"status": "success", "path": str(data_path)}
+    except Exception as e:
+        print(f"ERROR: Failed to open data folder: {e}")
+        return {"status": "error", "message": str(e)}
+
+# Google Sheets Management API
+
+def _read_sheets_config():
+    if not SHEETS_CONFIG_FILE.exists():
+        return []
+    with open(SHEETS_CONFIG_FILE, 'r') as f:
+        return json.load(f)
+
+def _write_sheets_config(config):
+    with open(SHEETS_CONFIG_FILE, 'w') as f:
+        json.dump(config, f, indent=2)
+
+class SheetConfigRequest(BaseModel):
+    name: str
+    id: str
+
+class SheetUrlRequest(BaseModel):
+    name: str
+    url: str
+
+@app.get("/api/sheets")
+def get_sheets():
+    """Lists all configured Google Sheets."""
+    print("LOG: Request to get all configured sheets.")
+    return _read_sheets_config()
+
+@app.post("/api/sheets")
+def add_or_update_sheet(request: SheetUrlRequest):
+    """Adds a new sheet or updates an existing one by name, parsing the ID from the URL."""
+    print(f"LOG: Request to add or update sheet '{request.name}' with URL: {request.url}")
+    # Regex to extract the sheet ID from a Google Sheet URL
+    # Example URL: https://docs.google.com/spreadsheets/d/1BxiMVs0XRA5nFMdKvBdBZjgmUUqptlbs74OgvE2upms/edit#gid=0
+    match = re.search(r"/spreadsheets/d/([a-zA-Z0-9-_]+)", request.url)
+    if not match:
+        raise HTTPException(status_code=400, detail="Invalid Google Sheet URL. Could not find a valid Sheet ID.")
+    
+    sheet_id = match.group(1)
+    print(f"LOG: Extracted Sheet ID: {sheet_id}")
+
+    # Now create the config object that we will save
+    sheet_config = SheetConfigRequest(name=request.name, id=sheet_id)
+    
+    config = _read_sheets_config()
+    # Check if a sheet with the same name exists and update it
+    for i, sheet in enumerate(config):
+        if sheet['name'] == sheet_config.name:
+            config[i] = sheet_config.dict()
+            _write_sheets_config(config)
+            print(f"LOG: Updated existing sheet '{sheet_config.name}'.")
+            return {"status": "success", "message": f"Sheet '{sheet_config.name}' updated."}
+    # If not found, add as a new sheet
+    config.append(sheet_config.dict())
+    _write_sheets_config(config)
+    print(f"LOG: Added new sheet '{sheet_config.name}'.")
+    return {"status": "success", "message": f"Sheet '{sheet_config.name}' added."}
+
+@app.delete("/api/sheets/{sheet_id}")
+def delete_sheet(sheet_id: str):
+    """Deletes a sheet configuration by its ID."""
+    print(f"LOG: Request to delete sheet with ID: {sheet_id}")
+    config = _read_sheets_config()
+    new_config = [sheet for sheet in config if sheet.get('id') != sheet_id]
+    if len(new_config) == len(config):
+        raise HTTPException(status_code=404, detail="Sheet ID not found in configuration.")
+    _write_sheets_config(new_config)
+    print(f"LOG: Successfully deleted sheet config for ID {sheet_id}.")
+    return {"status": "success", "message": "Sheet configuration deleted."}
+
+class ConnectSheetRequest(BaseModel):
+    sheet_id: str
+
+@app.post("/connect-to-sheet")
+def connect_to_sheet(request: ConnectSheetRequest):
+    """Connects to a specific Google Sheet and loads its metadata."""
+    global worksheet, ANNOTATED_ITEMS, INCOMPLETE_ANNOTATIONS
+    print(f"LOG: Request to connect to sheet with ID: {request.sheet_id}")
+    if not gspread_client:
+        raise HTTPException(status_code=500, detail="gspread client not initialized.")
+
+    try:
+        sh = gspread_client.open_by_key(request.sheet_id)
+        worksheet = sh.sheet1
+        print(f"LOG: Successfully connected to Google Sheet by ID: {request.sheet_id}")
+
+        # Reset state for the new sheet
+        print("LOG: Resetting local annotation state (completed, incomplete).")
+        ANNOTATED_ITEMS.clear()
+        INCOMPLETE_ANNOTATIONS.clear()
+
+        setup_sheet_columns(worksheet)
+        print("LOG: Fetching all records from sheet to build initial state...")
+        all_records = worksheet.get_all_records()
+
+        if not all_records:
+            print("LOG: Google Sheet is empty. No previous annotations found.")
+        else:
+            print(f"LOG: Processing {len(all_records)} records from the sheet.")
+            headers = all_records[0].keys()
+            required_headers = [h for h in headers if h and '_context' not in h.lower() and 'lock_' not in h.lower()]
+            for i, rec in enumerate(all_records, start=2):
+                doi = rec.get('doi', '').strip()
+                if not doi:
+                    # print(f"DEBUG-LOG: Skipping row {i} due to empty DOI.")
+                    continue
+                is_complete = all(str(rec.get(header, '')).strip() != '' for header in required_headers)
+                if is_complete:
+                    ANNOTATED_ITEMS.add(doi)
+                else:
+                    INCOMPLETE_ANNOTATIONS[doi] = {'data': rec, 'row_num': i}
+
+        completed = len(ANNOTATED_ITEMS)
+        incomplete = len(INCOMPLETE_ANNOTATIONS)
+        print(f"LOG: Loaded sheet data: {completed} completed, {incomplete} incomplete.")
+
+        return {
+            "status": "success",
+            "message": "Connected successfully.",
+            "completed_count": completed,
+            "incomplete_count": incomplete
+        }
+    except APIError as e:
+        print(f"ERROR: API Error connecting to sheet: {e.response.json()}")
+        raise HTTPException(status_code=400, detail=f"Could not connect to Sheet. Check ID and permissions. Error: {e.response.json().get('error', {}).get('message')}")
+    except Exception as e:
+        print(f"ERROR: An unexpected error occurred while connecting to sheet: {e}")
+        raise HTTPException(status_code=500, detail=f"An unexpected error occurred: {e}")
+
+
+# --- Template Management API ---
+
+@app.get("/api/templates")
+def get_templates():
+    """Lists all available .json template files by scanning the directory."""
+    print("LOG: Request to get all templates.")
+    if not TEMPLATES_DIR.exists():
+        return []
+    return sorted([f.name for f in TEMPLATES_DIR.glob("*.json")])
+
+@app.get("/api/templates/{template_name}")
+def get_template(template_name: str):
+    """Gets the content of a specific template file."""
+    print(f"LOG: Request to get template '{template_name}'.")
+    if not re.match(r"^[a-zA-Z0-9_-]+\.json$", template_name):
+        raise HTTPException(status_code=400, detail="Invalid template name.")
+    
+    file_path = TEMPLATES_DIR / template_name
+    if not file_path.exists():
+        raise HTTPException(status_code=404, detail="Template not found.")
+    
+    try:
+        with open(file_path, 'r', encoding='utf-8') as f:
+            return json.load(f)
+    except Exception as e:
+        raise HTTPException(status_code=500, detail=f"Error reading template file: {e}")
+
+@app.post("/api/templates/{template_name}")
+async def save_template(template_name: str, request: Request):
+    """Saves a template file."""
+    print(f"LOG: Request to save template '{template_name}'.")
+    if not re.match(r"^[a-zA-Z0-9_-]+\.json$", template_name):
+        raise HTTPException(status_code=400, detail="Invalid template name.")
+
+    file_path = TEMPLATES_DIR / template_name
+    try:
+        data = await request.json()
+        with open(file_path, 'w', encoding='utf-8') as f:
+            json.dump(data, f, indent=4)
+        print(f"LOG: Successfully saved template '{template_name}'.")
+        return {"status": "success", "filename": template_name}
+    except json.JSONDecodeError:
+        raise HTTPException(status_code=400, detail="Invalid JSON data.")
+    except Exception as e:
+        raise HTTPException(status_code=500, detail=f"Error saving template file: {e}")
+
+@app.delete("/api/templates/{template_name}")
+def delete_template(template_name: str):
+    """Deletes a template file."""
+    print(f"LOG: Request to delete template '{template_name}'.")
+    if not re.match(r"^[a-zA-Z0-9_-]+\.json$", template_name):
+        raise HTTPException(status_code=400, detail="Invalid template name.")
+
+    file_path = TEMPLATES_DIR / template_name
+    if not file_path.exists():
+        raise HTTPException(status_code=404, detail="Template not found.")
+    
+    try:
+        os.remove(file_path)
+        print(f"LOG: Successfully deleted template '{template_name}'.")
+        return {"status": "success", "filename": template_name}
+    except Exception as e:
+        raise HTTPException(status_code=500, detail=f"Error deleting template file: {e}")
+    
+@app.post("/open-templates-folder")
+def open_templates_folder():
+    """Opens the templates folder in the system's file explorer."""
+    templates_path = TEMPLATES_DIR
+    print(f"LOG: Request to open templates folder at {templates_path}")
+    os.makedirs(templates_path, exist_ok=True)
+    try:
+        if sys.platform == "win32":
+            os.startfile(templates_path)
+        elif sys.platform == "darwin": # macOS
+            subprocess.run(["open", templates_path])
+        else: # linux
+            subprocess.run(["xdg-open", templates_path])
+        return {"status": "success", "path": str(templates_path)}
+    except Exception as e:
+        print(f"ERROR: Failed to open templates folder: {e}")
+        return {"status": "error", "message": str(e)}
+
+@app.post("/upload-template")
+async def upload_template(file: UploadFile = File(...)):
+    """Uploads a .json template file."""
+    print(f"LOG: Request to upload template file '{file.filename}'.")
+    if not file.filename.endswith(".json"):
+        raise HTTPException(status_code=400, detail="Invalid file type. Please upload a .json file.")
+
+    file_path = TEMPLATES_DIR / file.filename
+    try:
+        contents = await file.read()
+        # Validate that it's valid JSON
+        json.loads(contents)
+        
+        with open(file_path, "wb") as f:
+            f.write(contents)
+        
+        print(f"LOG: Successfully uploaded template: {file.filename}")
+        return {"status": "success", "filename": file.filename}
+    except json.JSONDecodeError:
+        raise HTTPException(status_code=400, detail="Invalid JSON format in the uploaded file.")
+    except Exception as e:
+        raise HTTPException(status_code=500, detail=f"Error saving uploaded file: {e}")
+    
+@app.get("/check-for-updates")
+def check_for_updates():
+    """Compares local git hash with the remote GitHub main branch hash."""
+    print("LOG: Checking for updates...")
+    local_hash = get_local_git_hash()
+    if local_hash == "nogit":
+        print("LOG: Not a Git repository, cannot check for updates.")
+        return {"update_available": False, "message": "Not a Git repository."}
+
+    try:
+        repo_url = "https://api.github.com/repos/scottkryski/Scribe/branches/main"
+        response = requests.get(repo_url, timeout=5)
+        response.raise_for_status()
+        
+        remote_data = response.json()
+        remote_hash = remote_data.get("commit", {}).get("sha")
+
+        if not remote_hash:
+            raise HTTPException(status_code=500, detail="Could not parse remote commit hash.")
+
+        print(f"LOG: Local hash: {local_hash}, Remote hash: {remote_hash}")
+        if local_hash != remote_hash:
+            print("LOG: Update available.")
+            return {"update_available": True, "message": "A new version is available!"}
+        else:
+            print("LOG: Application is up to date.")
+            return {"update_available": False, "message": "You are on the latest version."}
+            
+    except requests.RequestException as e:
+        print(f"ERROR: Could not connect to GitHub to check for updates: {e}")
+        raise HTTPException(status_code=503, detail=f"Could not connect to GitHub to check for updates: {e}")
+    
+@app.post("/update-and-restart")
+def update_and_restart():
+    """
+    Launches the external update script and then gracefully shuts down the server.
+    """
+    print("INFO: Update and restart triggered.")
+    project_root = Path(__file__).parent.parent
+
+    try:
+        if sys.platform == "win32":
+            # On Windows, use DETACHED_PROCESS to run the .bat file in a new console
+            # that is independent of this server's process.
+            update_script_path = project_root / "update.bat"
+            if not update_script_path.exists():
+                raise HTTPException(status_code=404, detail="update.bat not found.")
+            
+            subprocess.Popen(
+                [str(update_script_path)],
+                creationflags=subprocess.DETACHED_PROCESS | subprocess.CREATE_NEW_PROCESS_GROUP,
+                shell=True # shell=True is often needed for .bat files
+            )
+        else: # macOS and Linux
+            update_script_path = project_root / "update.sh"
+            if not update_script_path.exists():
+                raise HTTPException(status_code=404, detail="update.sh not found.")
+            
+            # Make sure the script is executable
+            os.chmod(update_script_path, 0o755)
+            
+            # On Unix-like systems, os.setpgrp is the key. It detaches the new process
+            # from this one, so it won't be killed when the server stops.
+            subprocess.Popen([str(update_script_path)], preexec_fn=os.setpgrp)
+
+        # We can't easily shut down uvicorn from within. The best we can do is exit.
+        # The update script's `sleep` will handle the race condition.
+        # This is a bit abrupt but necessary for the self-update.
+        print("INFO: Launched update script. Server is now exiting.")
+        sys.exit(0) # Forcibly exits the Python process
+
+    except Exception as e:
+        print(f"ERROR: Failed to launch update script: {e}")
+        raise HTTPException(status_code=500, detail=f"Failed to launch update script: {e}")